--- conflicted
+++ resolved
@@ -11,18 +11,12 @@
     flows::user_setup::UserInvite,
     smtp_manager::SmtpManager,
     token::Token,
-<<<<<<< HEAD
     user::{User, UserProfile, UserSafe},
     user_session::{ReadInternal, TokenMode, TokenPair, UserToken},
     DEFAULT_INVITE_FLOW_LIFETIME_SECONDS, DEFAULT_INVITE_LIFETIME_SECONDS,
     DEFAULT_LOGIN_FLOW_LIFETIME_SECONDS, DEFAULT_MAX_SESSION_LIFETIME_SECONDS,
     DEFAULT_READ_LIFETIME_SECONDS, DEFAULT_REFRESH_IN_LAST_X_SECONDS,
     DEFAULT_WRITE_LIFETIME_SECONDS,
-=======
-    user::{IdentityCookie, User, UserProfile, UserSafe},
-    user_session::{ReadInternal, TokenMode, UserToken},
-    DEFAULT_REFRESH_IN_LAST_X_SECONDS,
->>>>>>> e0e2c13f
 };
 use axum::http::{HeaderMap, HeaderValue};
 use chrono::{DateTime, Duration, Utc};
@@ -91,7 +85,6 @@
 }
 
 pub struct Config {
-<<<<<<< HEAD
     cookie_name_base: String,
     allowed_origin: HeaderValue,
     read_lifetime_seconds: i64,
@@ -139,17 +132,6 @@
                 .unwrap_or(DEFAULT_INVITE_FLOW_LIFETIME_SECONDS),
             invite_lifetime_seconds: invite_lifetime_seconds
                 .unwrap_or(DEFAULT_INVITE_LIFETIME_SECONDS),
-=======
-    cookie_name: String,
-    allowed_origins: Vec<HeaderValue>,
-}
-
-impl Config {
-    pub fn new(cookie_name: String, allowed_origins: Vec<HeaderValue>) -> Self {
-        Self {
-            cookie_name,
-            allowed_origins,
->>>>>>> e0e2c13f
         }
     }
     pub fn get_cookie_name_base(&self) -> &str {
@@ -224,15 +206,9 @@
 }
 
 impl AuthManager {
-<<<<<<< HEAD
     pub fn new(
         cookie_name_base: String,
         allowed_origin: String,
-=======
-    pub async fn new(
-        cookie_name: String,
-        allowed_origins: Vec<String>,
->>>>>>> e0e2c13f
         smtp_server: String,
         smtp_sender_address: String,
         smtp_username: String,
@@ -241,7 +217,6 @@
         port: u16,
         cookie_domain: String,
         uid_authority: Option<Arc<UIDAuthority>>,
-<<<<<<< HEAD
         read_lifetime_seconds: Option<i64>,
         write_lifetime_seconds: Option<i64>,
         refresh_in_last_x_seconds: Option<i64>,
@@ -249,13 +224,6 @@
         login_flow_lifetime_seconds: Option<i64>,
         invite_flow_lifetime_seconds: Option<i64>,
         invite_lifetime_seconds: Option<i64>,
-=======
-        persistent_encryption_keys_path: Option<String>,
-        read_lifetime_seconds: i64,
-        write_lifetime_seconds: i64,
-        max_session_lifetime_seconds: i64,
-        invite_lifetime_seconds: i64,
->>>>>>> e0e2c13f
     ) -> Result<Self, Error> {
         if allowed_origins.is_empty() {
             return Err(Error::AuthServerBuild(
@@ -318,7 +286,6 @@
             users,
             email_to_id_registry,
             regexes: Regexes::default(),
-<<<<<<< HEAD
             config: Config::new(
                 cookie_name_base,
                 allowed_origin,
@@ -330,9 +297,6 @@
                 invite_flow_lifetime_seconds,
                 invite_lifetime_seconds,
             ),
-=======
-            config: Config::new(cookie_name, allowed_origins_),
->>>>>>> e0e2c13f
             encryption_keys,
             smtp_manager,
             database_url,
@@ -494,7 +458,6 @@
         self.create_signed_and_encrypted_token_with_expiry(
             UserToken::new(
                 TokenMode::Read(Box::new(ReadInternal::new(
-<<<<<<< HEAD
                     filter_headers_into_btreeset(headers, &self.regexes.roaming_header_profile)
                         .hash_debug(),
                     Duration::seconds(self.config.max_session_lifetime_seconds),
@@ -503,16 +466,6 @@
                 user_id,
             ),
             Duration::seconds(self.config.read_lifetime_seconds),
-=======
-                    headers.hash_debug(),
-                    session_id,
-                    Duration::seconds(self.max_session_lifetime_seconds),
-                    self.max_read_iterations,
-                ))),
-                user_id,
-            ),
-            expiry,
->>>>>>> e0e2c13f
         )
     }
 
@@ -525,36 +478,21 @@
         let headers: BTreeMap<String, HeaderValue> =
             filter_headers_into_btreeset(headers, &self.regexes.roaming_header_profile);
         let read_internal: ReadInternal = ReadInternal::new(
-<<<<<<< HEAD
             filter_headers_into_btreeset(headers, &self.regexes.roaming_header_profile)
                 .hash_debug(),
             Duration::seconds(self.config.max_session_lifetime_seconds),
             self.config.iteration_limit,
-=======
-            headers.hash_debug(),
-            session_id,
-            Duration::seconds(self.max_session_lifetime_seconds),
-            self.max_read_iterations,
->>>>>>> e0e2c13f
         );
         let latest_expiry: DateTime<Utc> = read_internal.get_latest_expiry().to_owned();
         let write_internal: crate::user_session::WriteInternal =
             read_internal.generate_write_internal();
         let read_token: TokenPair = self.create_signed_and_encrypted_token_with_lifetime(
             UserToken::new(TokenMode::Read(Box::new(read_internal)), user_id),
-<<<<<<< HEAD
             Duration::seconds(self.config.read_lifetime_seconds),
         )?;
         let write_token: TokenPair = self.create_signed_and_encrypted_token_with_lifetime(
             UserToken::new(TokenMode::Write(Box::new(write_internal)), user_id),
             Duration::seconds(self.config.write_lifetime_seconds),
-=======
-            Duration::seconds(self.read_lifetime_seconds),
-        )?;
-        let write_token: TokenPair = self.create_signed_and_encrypted_token_with_lifetime(
-            UserToken::new(TokenMode::Write(Box::new(write_internal)), user_id),
-            Duration::seconds(self.write_lifetime_seconds),
->>>>>>> e0e2c13f
         )?;
         Ok((read_token, write_token, latest_expiry))
     }
@@ -570,11 +508,7 @@
                 ReadTokenAsRefreshTokenError::Expired,
             ));
         } else if existing_expiry.timestamp() - Utc::now().timestamp()
-<<<<<<< HEAD
             > self.config.refresh_in_last_x_seconds
-=======
-            > self.refresh_in_last_x_seconds
->>>>>>> e0e2c13f
         {
             return Err(Error::ReadTokenAsRefreshToken(
                 ReadTokenAsRefreshTokenError::NotUsedWithinValidRefreshPeriod,
@@ -585,15 +519,11 @@
         let headers: BTreeMap<String, HeaderValue> =
             filter_headers_into_btreeset(headers, &self.regexes.roaming_header_profile);
         if let TokenMode::Read(read_mode) = &mut token_mode {
-<<<<<<< HEAD
             expiry = read_mode.upgrade(
                 &filter_headers_into_btreeset(headers, &self.regexes.roaming_header_profile)
                     .hash_debug(),
                 self.config.read_lifetime_seconds,
             )?;
-=======
-            expiry = read_mode.upgrade(&headers.hash_debug(), self.read_lifetime_seconds)?;
->>>>>>> e0e2c13f
         } else {
             return Err(Error::ReadTokenAsRefreshToken(
                 ReadTokenAsRefreshTokenError::NotReadToken,
@@ -628,11 +558,7 @@
             read_internal.generate_write_internal();
         self.create_signed_and_encrypted_token_with_lifetime(
             UserToken::new(TokenMode::Write(Box::new(write_internal)), user_id),
-<<<<<<< HEAD
             Duration::seconds(self.config.read_lifetime_seconds),
-=======
-            Duration::seconds(self.write_lifetime_seconds),
->>>>>>> e0e2c13f
         )
         //TODO: Add requirement for minimum number of expected headers to be present to prevent clients sending minimal headers
     }
@@ -759,11 +685,7 @@
         );
         let token_pair = self.create_signed_and_encrypted_token_with_lifetime(
             UserInvite::new(email.to_owned(), user_id),
-<<<<<<< HEAD
             Duration::seconds(self.config.invite_lifetime_seconds),
-=======
-            Duration::minutes(self.invite_lifetime_seconds),
->>>>>>> e0e2c13f
         )?;
         if let Err(err) = save_user(&mut establish_connection(&self.database_url), &user) {
             panic!("{}", err);
