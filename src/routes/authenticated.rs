--- conflicted
+++ resolved
@@ -56,16 +56,12 @@
         Err(err) => {
             //TODO: Split out into actual correct errors
             warn!("{}", err);
-<<<<<<< HEAD
-            StatusCode::UNAUTHORIZED.into_response()
-=======
             match err {
                 Error::Authentication(AuthenticationError::Incorrect2FACode) => {
                     StatusCode::NOT_ACCEPTABLE.into_response()
                 }
                 _ => StatusCode::UNAUTHORIZED.into_response(),
             }
->>>>>>> e0e2c13f
         }
     }
 }