--- conflicted
+++ resolved
@@ -12,7 +12,6 @@
 use axum::{
     body::Body,
     extract::ConnectInfo,
-<<<<<<< HEAD
     http::{header::SET_COOKIE, HeaderMap, StatusCode},
     response::IntoResponse,
     Extension, Json,
@@ -33,37 +32,6 @@
         None,
     )?;
     Ok((token_pair.token, token_pair.expiry))
-=======
-    http::{HeaderMap, StatusCode},
-    response::{IntoResponse, Response},
-    Extension, Json,
-};
-use axum_extra::{
-    headers::{authorization::Bearer, Authorization},
-    TypedHeader,
-};
-use chrono::{Duration, Utc};
-use peck_lib::auth::token_pair::TokenPair;
-use serde::{Deserialize, Serialize};
-use std::{net::SocketAddr, sync::Arc};
-use tracing::{info, warn};
-
-fn init_restricted_flow(
-    headers: HeaderMap,
-    auth_manager: Arc<AuthManager>,
-    lifetime: chrono::Duration,
-    r#type: FlowType,
-) -> Result<LoginFlow, Error> {
-    let token_pair: TokenPair = auth_manager
-        .setup_flow_with_lifetime::<Option<bool>>(&headers, r#type, lifetime, true, None)?;
-    Ok(LoginFlow::new(
-        token_pair,
-        auth_manager
-            .encryption_keys
-            .get_public_encryption_key()
-            .to_owned(),
-    ))
->>>>>>> e0e2c13f
 }
 
 pub async fn init_login_flow_route(
@@ -71,7 +39,6 @@
     Extension(auth_manager): Extension<Arc<AuthManager>>,
     headers: HeaderMap,
 ) -> impl IntoResponse {
-<<<<<<< HEAD
     match init_login_flow(headers, auth_manager.to_owned()) {
         Ok((token, _expiry)) => {
             //reduced lifetime for leeway, preventing attempted use of expired tokens and accounting for latency
@@ -103,16 +70,6 @@
             )
                 .into_response()
         }
-=======
-    #[cfg(feature = "debug-logging")]
-    tracing::debug!("{:?}", headers);
-    match init_restricted_flow(
-        headers,
-        auth_manager,
-        chrono::Duration::minutes(5),
-        FlowType::Login,
-    ) {
-        Ok(login_flow) => (StatusCode::OK, Json(login_flow)).into_response(),
         Err(err) => {
             warn!("{}", err);
             StatusCode::INTERNAL_SERVER_ERROR.into_response()
@@ -134,7 +91,6 @@
         FlowType::Login,
     ) {
         Ok(login_flow) => (StatusCode::OK, Json(login_flow)).into_response(),
->>>>>>> e0e2c13f
         Err(err) => {
             warn!("{}", err);
             StatusCode::INTERNAL_SERVER_ERROR.into_response()
