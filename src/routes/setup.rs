use crate::{
    auth_manager::{AuthManager, FlowType},
    cryptography::decrypt_url_safe_base64_with_private_key,
    error::{AccountSetupError, Error, TokenError},
    flows::user_setup::{
        InviteToken, SetupCredentials, UserInvite, UserInviteInstance, UserSetup, UserSetupFlow,
    },
};
use axum::{
    extract::ConnectInfo,
    http::{HeaderMap, StatusCode},
    response::IntoResponse,
    Extension, Json,
};
use chrono::{DateTime, Duration, Utc};
use email_address::EmailAddress;
use google_authenticator::GoogleAuthenticator;
use peck_lib::{auth::token_pair::TokenPair, datetime::r#trait::Expired};
use std::{net::SocketAddr, sync::Arc};
use tracing::warn;

async fn validate_invite_token(
    invite_token: &str,
    headers: &HeaderMap,
    auth_manager: Arc<AuthManager>,
) -> Result<UserSetupFlow, Error> {
    let (user_invite_instance, expiry) = {
        let (user_invite, expiry) = auth_manager.verify_and_decrypt::<UserInvite>(invite_token)?;
        let user_setup_incomplete: Option<bool> = auth_manager
            .user_setup_incomplete(user_invite.get_user_id())
            .await;
        if user_setup_incomplete.is_none() {
            return Err(Error::AccountSetup(AccountSetupError::InvalidInvite));
        } else if !user_setup_incomplete.unwrap() {
            return Err(Error::AccountSetup(
                AccountSetupError::AccountSetupAlreadyComplete,
            ));
        }
        (UserInviteInstance::from_user_invite(user_invite), expiry)
    };
    let expiry = match expiry {
        Some(expiry) => expiry,
        None => return Err(Error::Token(TokenError::MissingExpiry)),
    };
    let email: EmailAddress = user_invite_instance.get_email().to_owned();
    let two_fa_client_secret: String = user_invite_instance.get_two_fa_client_secret().to_owned();
    //TODO: Check expiry, if less than 5 minutes, make it the setup flow duration
    let token_pair: TokenPair;
    if (expiry + Duration::seconds(auth_manager.config.invite_lifetime_seconds)).expired() {
        token_pair = auth_manager.setup_flow_with_expiry(
            headers,
            FlowType::Setup,
            expiry,
            true,
            user_invite_instance,
        )?;
    } else {
        token_pair = auth_manager.setup_flow_with_lifetime(
            headers,
            FlowType::Setup,
<<<<<<< HEAD
            Duration::seconds(auth_manager.config.invite_flow_lifetime_seconds),
=======
            Duration::minutes(5),
            true,
>>>>>>> e0e2c13f
            user_invite_instance,
        )?;
    };
    Ok(UserSetupFlow::new(
        token_pair,
        email,
        two_fa_client_secret,
        auth_manager
            .encryption_keys
            .get_public_encryption_key()
            .to_owned(),
    ))
}

pub async fn validate_invite_token_route(
    ConnectInfo(_addr): ConnectInfo<SocketAddr>,
    Extension(auth_manager): Extension<Arc<AuthManager>>,
    headers: HeaderMap,
    axum::response::Json(invite_token): axum::response::Json<InviteToken>,
) -> impl IntoResponse {
    #[cfg(feature = "debug-logging")]
    tracing::debug!("{:?}", headers);
    match validate_invite_token(&invite_token.token, &headers, auth_manager).await {
        Ok(user_setup_flow) => (StatusCode::OK, Json(user_setup_flow)).into_response(),
        Err(err) => {
            warn!("{}", err);
            match err {
                Error::AccountSetup(
                    AccountSetupError::InvalidInvite
                    | AccountSetupError::AccountSetupAlreadyComplete,
                ) => StatusCode::UNAUTHORIZED,
                _ => StatusCode::INTERNAL_SERVER_ERROR,
            }
            .into_response()
        }
    }
}

async fn setup_user_account(
    user_setup: UserSetup,
    headers: &HeaderMap,
    auth_manager: Arc<AuthManager>,
) -> Result<(), Error> {
    let (user_invite_instance, _): (UserInviteInstance, Option<DateTime<Utc>>) =
        auth_manager.verify_flow::<UserInviteInstance>(
            &user_setup.key,
            headers,
            &FlowType::Setup,
            true,
        )?;
    let user_setup_incomplete: Option<bool> = auth_manager
        .user_setup_incomplete(user_invite_instance.get_user_id())
        .await;
    if user_setup_incomplete.is_none() {
        return Err(Error::AccountSetup(AccountSetupError::InvalidInvite));
    } else if !user_setup_incomplete.unwrap() {
        return Err(Error::AccountSetup(
            AccountSetupError::AccountSetupAlreadyComplete,
        ));
    }
    let credentials: SetupCredentials = decrypt_url_safe_base64_with_private_key::<SetupCredentials>(
        user_setup.encrypted_credentials.into(),
        auth_manager.encryption_keys.get_private_decryption_key(),
    )?;

    //2FA
    let auth = GoogleAuthenticator::new();
    match auth.get_code(user_invite_instance.get_two_fa_client_secret(), 0) {
        Ok(current_code) => {
            if credentials.two_fa_code != current_code {
                return Err(Error::AccountSetup(AccountSetupError::Incorrect2FACode));
            }
        }
        Err(err) => {
            return Err(Error::AccountSetup(AccountSetupError::GoogleAuthenticator(
                err,
            )))
        }
    }

    //Password complexity checks
    //TODO: Add all the ones from the UI
    if credentials.password.len() < 16 {
        return Err(Error::AccountSetup(AccountSetupError::InvalidPassword));
    }

    auth_manager
        .setup_user(
            user_invite_instance.get_email(),
            credentials.password,
            credentials.display_name,
            user_invite_instance.get_two_fa_client_secret().to_owned(),
        )
        .await?;

    Ok(())
}

pub async fn setup_user_account_route(
    ConnectInfo(_addr): ConnectInfo<SocketAddr>,
    Extension(auth_manager): Extension<Arc<AuthManager>>,
    headers: HeaderMap,
    axum::response::Json(user_setup): axum::response::Json<UserSetup>,
) -> impl IntoResponse {
    #[cfg(feature = "debug-logging")]
    tracing::debug!("{:?}", headers);
    match setup_user_account(user_setup, &headers, auth_manager).await {
        Ok(_) => StatusCode::OK.into_response(),
        Err(err) => match err {
            Error::AccountSetup(AccountSetupError::InvalidPassword) => {
                (StatusCode::BAD_REQUEST, "InvalidPassword").into_response()
            }
            Error::AccountSetup(AccountSetupError::Incorrect2FACode) => {
                (StatusCode::BAD_REQUEST, "Incorrect2FACode").into_response()
            }
            Error::AccountSetup(
                AccountSetupError::InvalidInvite | AccountSetupError::AccountSetupAlreadyComplete,
            ) => (StatusCode::CONFLICT, "InvalidInvite").into_response(),
            _ => StatusCode::INTERNAL_SERVER_ERROR.into_response(),
        },
    }
}<|MERGE_RESOLUTION|>--- conflicted
+++ resolved
@@ -58,12 +58,7 @@
         token_pair = auth_manager.setup_flow_with_lifetime(
             headers,
             FlowType::Setup,
-<<<<<<< HEAD
             Duration::seconds(auth_manager.config.invite_flow_lifetime_seconds),
-=======
-            Duration::minutes(5),
-            true,
->>>>>>> e0e2c13f
             user_invite_instance,
         )?;
     };
