--- conflicted
+++ resolved
@@ -40,13 +40,8 @@
     let stop = Arc::new(AtomicBool::new(false));
 
     let auth_server: Arc<AuthServer> = match AuthServer::builder()
-<<<<<<< HEAD
         .cookie_name_base("uamtoken".to_string())
         .allowed_origin("http://dev.clouduam.com:81".to_owned()) //https://clouduam.com
-=======
-        .cookie_name("uamtoken".to_string())
-        .allowed_origin("http://dev.clouduam.com:81".into())
->>>>>>> e0e2c13f
         .smtp_server("mail.smtp2go.com".to_string())
         .smtp_sender_address(env::var("SMTP_SENDER_ADDRESS").unwrap())
         .smtp_username(env::var("SMTP_USER").unwrap())
