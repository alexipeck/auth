--- conflicted
+++ resolved
@@ -45,13 +45,9 @@
 pub const DEFAULT_WRITE_LIFETIME_SECONDS: i64 = 300;
 pub const DEFAULT_REFRESH_IN_LAST_X_SECONDS: i64 = 60;
 pub const DEFAULT_MAX_SESSION_LIFETIME_SECONDS: i64 = 36000;
-<<<<<<< HEAD
 pub const DEFAULT_LOGIN_FLOW_LIFETIME_SECONDS: i64 = 300;
 pub const DEFAULT_INVITE_FLOW_LIFETIME_SECONDS: i64 = 300;
 pub const DEFAULT_INVITE_LIFETIME_SECONDS: i64 = 36000;
-=======
-pub const DEFAULT_INVITE_LIFETIME_SECONDS: i64 = 600;
->>>>>>> e0e2c13f
 
 pub fn filter_headers_into_btreeset(
     headers: &HeaderMap,
