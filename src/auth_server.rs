use crate::{
    auth_manager::AuthManager,
    error::{AuthServerBuildError, Error},
    routes::{
        authenticated::{get_write_token_route, refresh_read_token_route},
        debug_route,
        login::{
            init_identity_login_flow_route, init_login_flow_route, login_with_credentials_route,
            login_with_identity_route,
        },
        setup::{setup_user_account_route, validate_invite_token_route},
    },
    DEFAULT_INVITE_LIFETIME_SECONDS, DEFAULT_MAX_SESSION_LIFETIME_SECONDS,
    DEFAULT_READ_LIFETIME_SECONDS, DEFAULT_WRITE_LIFETIME_SECONDS,
};
use axum::{
    http::{
        header::{ACCESS_CONTROL_ALLOW_ORIGIN, AUTHORIZATION, CONTENT_TYPE, COOKIE, ORIGIN},
        Method,
    },
    routing::{get, post},
    Extension, Router,
};
use core::fmt;
use peck_lib::uid::authority::UIDAuthority;
use std::{
    net::SocketAddr,
    sync::{
        atomic::{AtomicBool, Ordering},
        Arc,
    },
};
use tokio::{net::TcpListener, sync::Notify};
use tower_http::cors::{AllowOrigin, CorsLayer};
use tracing::info;

pub struct Signals {
    pub stop: Arc<AtomicBool>,
    pub stop_notify: Arc<Notify>,
}

impl Signals {
    pub fn stop(&self) {
        self.stop.store(true, Ordering::SeqCst);
        self.stop_notify.notify_waiters();
    }

    pub fn clone_stop(&self) -> Arc<AtomicBool> {
        self.stop.to_owned()
    }

    pub fn clone_stop_notify(&self) -> Arc<Notify> {
        self.stop_notify.to_owned()
    }
}

#[derive(Debug)]
pub enum RequiredProperties {
    CookieName,
    AllowedOrigin,
    SMTPServer,
    SMTPSenderAddress,
    SMTPUsername,
    SMTPPassword,
    DatabaseUrl,
    Port,
    CookieDomain,
}

impl fmt::Display for RequiredProperties {
    fn fmt(&self, f: &mut fmt::Formatter<'_>) -> fmt::Result {
        write!(
            f,
            "{}",
            match self {
                Self::CookieName => "CookieName",
                Self::AllowedOrigin => "AllowedOrigin",
                Self::SMTPServer => "SMTPServer",
                Self::SMTPSenderAddress => "SMTPSenderAddress",
                Self::SMTPUsername => "SMTPUsername",
                Self::SMTPPassword => "SMTPPassword",
                Self::DatabaseUrl => "DatabaseUrl",
                Self::Port => "Port",
                Self::CookieDomain => "CookieDomain",
            }
        )
    }
}

async fn start_server(auth_server: Arc<AuthServer>) {
    let cors = CorsLayer::new()
        .allow_methods([Method::GET, Method::POST])
        .allow_headers(vec![
            CONTENT_TYPE,
            AUTHORIZATION,
            COOKIE,
            ACCESS_CONTROL_ALLOW_ORIGIN,
            ORIGIN,
        ])
        .allow_origin(AllowOrigin::list(
            auth_server
                .auth_manager
                .config
                .get_allowed_origin()
                .to_owned(),
        ))
        .allow_credentials(true);

    let app = Router::new()
        .nest(
            "/auth",
            Router::new()
                .route("/login/init-login-flow", get(init_login_flow_route))
                .route("/login/init-identity-flow", get(init_identity_login_flow_route))
                .route("/debug", post(debug_route))
                .route("/login/credentials", post(login_with_credentials_route))
                .route("/login/identity", post(login_with_identity_route))
                .route("/setup/init-setup-flow", post(validate_invite_token_route))
                .route("/setup/credentials", post(setup_user_account_route))
                .route(
                    "/authenticated/refresh-read-token",
                    get(refresh_read_token_route),
                )
                .route(
                    "/authenticated/get-write-token",
                    post(get_write_token_route),
                )
                .layer(cors.to_owned())
                .layer(Extension(auth_server.auth_manager.to_owned())),
        )
        .layer(cors)
        .layer(Extension(auth_server.auth_manager.to_owned()))
        /* .route("/logout", post(logout)) */
        /* .layer(TraceLayer::new_for_http()) */;

    let addr = SocketAddr::from(([0, 0, 0, 0, 0, 0, 0, 0], auth_server.auth_manager.port));
    let listener = TcpListener::bind(addr).await.unwrap();
    info!("REST endpoint listening on {}", addr);

    tokio::select! {
        result = async { axum::serve(listener, app.into_make_service_with_connect_info::<SocketAddr>()).await } => {
            if let Err(err) = result {
                panic!("{}", err);
            }
        }
        _ = auth_server.signals.stop_notify.notified() => {},
    }
}

pub struct Builder {
    //required
<<<<<<< HEAD
    cookie_name_base: Option<String>,
    allowed_origin: Option<String>,
=======
    cookie_name: Option<String>,
    allowed_origins: Vec<String>,
>>>>>>> e0e2c13f
    smtp_server: Option<String>,
    smtp_sender_address: Option<String>,
    smtp_username: Option<String>,
    smtp_password: Option<String>,
    port: Option<u16>,
    cookie_domain: Option<String>,
    database_url: Option<String>,

    //optional
    stop: Option<Arc<AtomicBool>>,
    stop_notify: Option<Arc<Notify>>,
    uid_authority: Option<Arc<UIDAuthority>>,
<<<<<<< HEAD
    read_lifetime_seconds: Option<i64>,
    write_lifetime_seconds: Option<i64>,
    refresh_in_last_x_seconds: Option<i64>,
    max_session_lifetime_seconds: Option<i64>,
    login_flow_lifetime_seconds: Option<i64>,
    invite_flow_lifetime_seconds: Option<i64>,
    invite_lifetime_seconds: Option<i64>,
}

impl Builder {
    pub fn login_flow_lifetime_seconds(mut self, login_flow_lifetime_seconds: i64) -> Self {
        self.login_flow_lifetime_seconds = Some(login_flow_lifetime_seconds);
        self
    }

    pub fn invite_flow_lifetime_seconds(mut self, invite_flow_lifetime_seconds: i64) -> Self {
        self.invite_flow_lifetime_seconds = Some(invite_flow_lifetime_seconds);
        self
    }

    pub fn invite_lifetime_seconds(mut self, invite_lifetime_seconds: i64) -> Self {
        self.invite_lifetime_seconds = Some(invite_lifetime_seconds);
        self
    }

    pub fn read_lifetime_seconds(mut self, read_lifetime_seconds: i64) -> Self {
        self.read_lifetime_seconds = Some(read_lifetime_seconds);
        self
    }

    pub fn write_lifetime_seconds(mut self, write_lifetime_seconds: i64) -> Self {
        self.write_lifetime_seconds = Some(write_lifetime_seconds);
        self
    }

    pub fn refresh_in_last_x_seconds(mut self, refresh_in_last_x_seconds: i64) -> Self {
        self.refresh_in_last_x_seconds = Some(refresh_in_last_x_seconds);
        self
    }

    pub fn max_session_lifetime_seconds(mut self, max_session_lifetime_seconds: i64) -> Self {
        self.max_session_lifetime_seconds = Some(max_session_lifetime_seconds);
        self
    }

    pub fn cookie_name_base(mut self, cookie_name: String) -> Self {
        self.cookie_name_base = Some(cookie_name);
=======
    persistent_encryption_keys_path: Option<String>,

    //defaulted
    read_lifetime_seconds: i64,
    write_lifetime_seconds: i64,
    max_session_lifetime_seconds: i64,
    invite_lifetime_seconds: i64,
}

impl Default for Builder {
    fn default() -> Self {
        Self {
            cookie_name: None,
            allowed_origins: Vec::new(),
            smtp_server: None,
            smtp_sender_address: None,
            smtp_username: None,
            smtp_password: None,
            port: None,
            cookie_domain: None,
            database_url: None,
            stop: None,
            stop_notify: None,
            uid_authority: None,
            persistent_encryption_keys_path: None,
            read_lifetime_seconds: DEFAULT_READ_LIFETIME_SECONDS,
            write_lifetime_seconds: DEFAULT_WRITE_LIFETIME_SECONDS,
            max_session_lifetime_seconds: DEFAULT_MAX_SESSION_LIFETIME_SECONDS,
            invite_lifetime_seconds: DEFAULT_INVITE_LIFETIME_SECONDS,
        }
    }
}

impl Builder {
    pub fn persistent_encryption_keys_path(mut self, path: String) -> Self {
        self.persistent_encryption_keys_path = Some(path);
        self
    }
    pub fn cookie_name(mut self, cookie_name: String) -> Self {
        self.cookie_name = Some(cookie_name);
>>>>>>> e0e2c13f
        self
    }

    pub fn uid_authority(mut self, uid_authority: Arc<UIDAuthority>) -> Self {
        self.uid_authority = Some(uid_authority);
        self
    }

    pub fn allowed_origin(mut self, allowed_origin: String) -> Self {
        self.allowed_origins.push(allowed_origin);
        self
    }

    pub fn smtp_server(mut self, smtp_server: String) -> Self {
        self.smtp_server = Some(smtp_server);
        self
    }

    pub fn smtp_sender_address(mut self, smtp_sender_address: String) -> Self {
        self.smtp_sender_address = Some(smtp_sender_address);
        self
    }

    pub fn smtp_username(mut self, smtp_username: String) -> Self {
        self.smtp_username = Some(smtp_username);
        self
    }

    pub fn smtp_password(mut self, smtp_password: String) -> Self {
        self.smtp_password = Some(smtp_password);
        self
    }

    pub fn stop(mut self, stop: Arc<AtomicBool>) -> Self {
        self.stop = Some(stop);
        self
    }

    pub fn stop_notify(mut self, stop_notify: Arc<Notify>) -> Self {
        self.stop_notify = Some(stop_notify);
        self
    }

    pub fn database_url(mut self, database_url: String) -> Self {
        self.database_url = Some(database_url);
        self
    }

    pub fn serve_on_port(mut self, port: u16) -> Self {
        self.port = Some(port);
        self
    }

    pub fn cookie_domain(mut self, cookie_domain: String) -> Self {
        self.cookie_domain = Some(cookie_domain);
        self
    }

    pub fn read_lifetime_seconds(mut self, lifetime: i64) -> Self {
        self.read_lifetime_seconds = lifetime;
        self
    }

    pub fn write_lifetime_seconds(mut self, lifetime: i64) -> Self {
        self.write_lifetime_seconds = lifetime;
        self
    }

    pub fn max_session_lifetime_seconds(mut self, lifetime: i64) -> Self {
        self.max_session_lifetime_seconds = lifetime;
        self
    }

    pub fn invite_lifetime_seconds(mut self, lifetime: i64) -> Self {
        self.invite_lifetime_seconds = lifetime;
        self
    }

    pub async fn start_server(self) -> Result<Arc<AuthServer>, Error> {
        let mut missing_properties: Vec<RequiredProperties> = Vec::new();
        if self.cookie_name_base.is_none() {
            missing_properties.push(RequiredProperties::CookieName);
        }
        if self.allowed_origins.is_empty() {
            missing_properties.push(RequiredProperties::AllowedOrigin);
        }
        if self.smtp_server.is_none() {
            missing_properties.push(RequiredProperties::SMTPServer);
        }
        if self.smtp_sender_address.is_none() {
            missing_properties.push(RequiredProperties::SMTPSenderAddress);
        }
        if self.smtp_username.is_none() {
            missing_properties.push(RequiredProperties::SMTPUsername);
        }
        if self.smtp_password.is_none() {
            missing_properties.push(RequiredProperties::SMTPPassword);
        }
        if self.database_url.is_none() {
            missing_properties.push(RequiredProperties::DatabaseUrl);
        }
        if self.port.is_none() {
            missing_properties.push(RequiredProperties::Port);
        }
        if self.cookie_domain.is_none() {
            missing_properties.push(RequiredProperties::CookieDomain);
        }
        if !missing_properties.is_empty() {
            return Err(Error::AuthServerBuild(
                AuthServerBuildError::MissingProperties(format!("{:?}", missing_properties)),
            ));
        }

        let auth_manager: AuthManager = AuthManager::new(
<<<<<<< HEAD
            self.cookie_name_base.unwrap(),
            self.allowed_origin.unwrap(),
=======
            self.cookie_name.unwrap(),
            self.allowed_origins,
>>>>>>> e0e2c13f
            self.smtp_server.unwrap(),
            self.smtp_sender_address.unwrap(),
            self.smtp_username.unwrap(),
            self.smtp_password.unwrap(),
            self.database_url.unwrap(),
            self.port.unwrap(),
            self.cookie_domain.unwrap(),
            self.uid_authority,
<<<<<<< HEAD
            self.read_lifetime_seconds,
            self.write_lifetime_seconds,
            self.refresh_in_last_x_seconds,
            self.max_session_lifetime_seconds,
            self.login_flow_lifetime_seconds,
            self.invite_flow_lifetime_seconds,
            self.invite_lifetime_seconds,
        )?;
=======
            self.persistent_encryption_keys_path,
            self.read_lifetime_seconds,
            self.write_lifetime_seconds,
            self.max_session_lifetime_seconds,
            self.invite_lifetime_seconds,
        )
        .await?;
>>>>>>> e0e2c13f
        let signals = Signals {
            stop: self.stop.unwrap_or(Arc::new(AtomicBool::new(false))),
            stop_notify: self.stop_notify.unwrap_or(Arc::new(Notify::new())),
        };

        let auth_server: Arc<AuthServer> = Arc::new(AuthServer {
            auth_manager: Arc::new(auth_manager),
            signals,
        });

        let auth_server_ = auth_server.to_owned();
        tokio::spawn(async move { start_server(auth_server_).await });

        Ok(auth_server)
    }
}

pub struct AuthServer {
    pub auth_manager: Arc<AuthManager>,
    pub signals: Signals,
}

impl AuthServer {
    pub fn builder() -> Builder {
        Builder::default()
    }
}<|MERGE_RESOLUTION|>--- conflicted
+++ resolved
@@ -149,13 +149,8 @@
 
 pub struct Builder {
     //required
-<<<<<<< HEAD
     cookie_name_base: Option<String>,
     allowed_origin: Option<String>,
-=======
-    cookie_name: Option<String>,
-    allowed_origins: Vec<String>,
->>>>>>> e0e2c13f
     smtp_server: Option<String>,
     smtp_sender_address: Option<String>,
     smtp_username: Option<String>,
@@ -168,7 +163,6 @@
     stop: Option<Arc<AtomicBool>>,
     stop_notify: Option<Arc<Notify>>,
     uid_authority: Option<Arc<UIDAuthority>>,
-<<<<<<< HEAD
     read_lifetime_seconds: Option<i64>,
     write_lifetime_seconds: Option<i64>,
     refresh_in_last_x_seconds: Option<i64>,
@@ -176,54 +170,6 @@
     login_flow_lifetime_seconds: Option<i64>,
     invite_flow_lifetime_seconds: Option<i64>,
     invite_lifetime_seconds: Option<i64>,
-}
-
-impl Builder {
-    pub fn login_flow_lifetime_seconds(mut self, login_flow_lifetime_seconds: i64) -> Self {
-        self.login_flow_lifetime_seconds = Some(login_flow_lifetime_seconds);
-        self
-    }
-
-    pub fn invite_flow_lifetime_seconds(mut self, invite_flow_lifetime_seconds: i64) -> Self {
-        self.invite_flow_lifetime_seconds = Some(invite_flow_lifetime_seconds);
-        self
-    }
-
-    pub fn invite_lifetime_seconds(mut self, invite_lifetime_seconds: i64) -> Self {
-        self.invite_lifetime_seconds = Some(invite_lifetime_seconds);
-        self
-    }
-
-    pub fn read_lifetime_seconds(mut self, read_lifetime_seconds: i64) -> Self {
-        self.read_lifetime_seconds = Some(read_lifetime_seconds);
-        self
-    }
-
-    pub fn write_lifetime_seconds(mut self, write_lifetime_seconds: i64) -> Self {
-        self.write_lifetime_seconds = Some(write_lifetime_seconds);
-        self
-    }
-
-    pub fn refresh_in_last_x_seconds(mut self, refresh_in_last_x_seconds: i64) -> Self {
-        self.refresh_in_last_x_seconds = Some(refresh_in_last_x_seconds);
-        self
-    }
-
-    pub fn max_session_lifetime_seconds(mut self, max_session_lifetime_seconds: i64) -> Self {
-        self.max_session_lifetime_seconds = Some(max_session_lifetime_seconds);
-        self
-    }
-
-    pub fn cookie_name_base(mut self, cookie_name: String) -> Self {
-        self.cookie_name_base = Some(cookie_name);
-=======
-    persistent_encryption_keys_path: Option<String>,
-
-    //defaulted
-    read_lifetime_seconds: i64,
-    write_lifetime_seconds: i64,
-    max_session_lifetime_seconds: i64,
-    invite_lifetime_seconds: i64,
 }
 
 impl Default for Builder {
@@ -251,13 +197,43 @@
 }
 
 impl Builder {
-    pub fn persistent_encryption_keys_path(mut self, path: String) -> Self {
-        self.persistent_encryption_keys_path = Some(path);
-        self
-    }
-    pub fn cookie_name(mut self, cookie_name: String) -> Self {
-        self.cookie_name = Some(cookie_name);
->>>>>>> e0e2c13f
+    pub fn login_flow_lifetime_seconds(mut self, login_flow_lifetime_seconds: i64) -> Self {
+        self.login_flow_lifetime_seconds = Some(login_flow_lifetime_seconds);
+        self
+    }
+
+    pub fn invite_flow_lifetime_seconds(mut self, invite_flow_lifetime_seconds: i64) -> Self {
+        self.invite_flow_lifetime_seconds = Some(invite_flow_lifetime_seconds);
+        self
+    }
+
+    pub fn invite_lifetime_seconds(mut self, invite_lifetime_seconds: i64) -> Self {
+        self.invite_lifetime_seconds = Some(invite_lifetime_seconds);
+        self
+    }
+
+    pub fn read_lifetime_seconds(mut self, read_lifetime_seconds: i64) -> Self {
+        self.read_lifetime_seconds = Some(read_lifetime_seconds);
+        self
+    }
+
+    pub fn write_lifetime_seconds(mut self, write_lifetime_seconds: i64) -> Self {
+        self.write_lifetime_seconds = Some(write_lifetime_seconds);
+        self
+    }
+
+    pub fn refresh_in_last_x_seconds(mut self, refresh_in_last_x_seconds: i64) -> Self {
+        self.refresh_in_last_x_seconds = Some(refresh_in_last_x_seconds);
+        self
+    }
+
+    pub fn max_session_lifetime_seconds(mut self, max_session_lifetime_seconds: i64) -> Self {
+        self.max_session_lifetime_seconds = Some(max_session_lifetime_seconds);
+        self
+    }
+
+    pub fn cookie_name_base(mut self, cookie_name: String) -> Self {
+        self.cookie_name_base = Some(cookie_name);
         self
     }
 
@@ -372,13 +348,8 @@
         }
 
         let auth_manager: AuthManager = AuthManager::new(
-<<<<<<< HEAD
             self.cookie_name_base.unwrap(),
             self.allowed_origin.unwrap(),
-=======
-            self.cookie_name.unwrap(),
-            self.allowed_origins,
->>>>>>> e0e2c13f
             self.smtp_server.unwrap(),
             self.smtp_sender_address.unwrap(),
             self.smtp_username.unwrap(),
@@ -387,7 +358,6 @@
             self.port.unwrap(),
             self.cookie_domain.unwrap(),
             self.uid_authority,
-<<<<<<< HEAD
             self.read_lifetime_seconds,
             self.write_lifetime_seconds,
             self.refresh_in_last_x_seconds,
@@ -396,15 +366,6 @@
             self.invite_flow_lifetime_seconds,
             self.invite_lifetime_seconds,
         )?;
-=======
-            self.persistent_encryption_keys_path,
-            self.read_lifetime_seconds,
-            self.write_lifetime_seconds,
-            self.max_session_lifetime_seconds,
-            self.invite_lifetime_seconds,
-        )
-        .await?;
->>>>>>> e0e2c13f
         let signals = Signals {
             stop: self.stop.unwrap_or(Arc::new(AtomicBool::new(false))),
             stop_notify: self.stop_notify.unwrap_or(Arc::new(Notify::new())),
